--- conflicted
+++ resolved
@@ -99,7 +99,6 @@
 $ meson install -C build
 #+end_example
 
-<<<<<<< HEAD
 ** Windows
 
 It is possible to make ~mu4e~ on Windows communicate with ~mu~ running in WSL,
@@ -115,8 +114,7 @@
 
 Launching ~mu4e~ from any buffer under ~//wsl.localhost/Ubuntu~ should work then.
 For more information on why this works, look at [[this PR][https://github.com/djcb/mu/pull/2624]].
-=======
+
 ** Contributing
 
-Contributions are welcome! See the Github issue list and [[IDEAS.org]].
->>>>>>> 309df647
+Contributions are welcome! See the Github issue list and [[IDEAS.org]].