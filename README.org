#+TITLE:mu
[[https://github.com/djcb/mu/blob/master/COPYING][https://img.shields.io/github/license/djcb/mu?logo=gnu&.svg]]
[[https://en.cppreference.com][https://img.shields.io/badge/Made%20with-C/CPP-1f425f?logo=c&.svg]]
[[https://img.shields.io/github/v/release/djcb/mu][https://img.shields.io/github/v/release/djcb/mu.svg]]
[[https://github.com/djcb/mu/graphs/contributors][https://img.shields.io/github/contributors/djcb/mu.svg]]
[[https://github.com/djcb/mu/issues][https://img.shields.io/github/issues/djcb/mu.svg]]
[[https://github.com/djcb/mu/issues?q=is%3Aissue+is%3Aopen+label%3Arfe][https://img.shields.io/github/issues/djcb/mu/rfe?color=008b8b.svg]]
[[https://github.com/djcb/mu/pull/new][https://img.shields.io/badge/PRs-welcome-brightgreen.svg]]\\
[[https://www.gnu.org/software/emacs/][https://img.shields.io/badge/Emacs-26.3-922793?logo=gnu-emacs&logoColor=b39ddb&.svg]]
[[https://www.djcbsoftware.nl/code/mu/mu4e/Installation.html#Dependencies-for-Debian_002fUbuntu][https://img.shields.io/badge/Platform-Linux-2e8b57?logo=linux&.svg]]
[[https://www.djcbsoftware.nl/code/mu/mu4e/Installation.html#Building-from-a-release-tarball-1][https://img.shields.io/badge/Platform-FreeBSD-8b3a3a?logo=freebsd&logoColor=c32136&.svg]]
[[https://formulae.brew.sh/formula/mu#default][https://img.shields.io/badge/Platform-macOS-101010?logo=apple&logoColor=ffffff&.svg]]

 [ *Note*: you are looking at the *development* branch, which is where new code is
 being developed and tested, and which may occasionally break. Distributions and
 non-adventurous users are instead recommended to use the [[https://github.com/djcb/mu/tree/release/1.10][1.10 Release Branch]] or
 to pick up one of the [[https://github.com/djcb/mu/releases][1.10 Releases]]. ]

Welcome to ~mu~!

Latest development news: [[NEWS.org]].

With the enormous amounts of e-mail many people gather and the importance of
e-mail message in our work-flows, it's essential to quickly deal with all that
mail - in particular, to instantly find that one important e-mail you need right
now, and quickly file away message for later use.

~mu~ is a tool for dealing with e-mail messages stored in the Maildir-format. ~mu~'s
purpose in life is to help you to quickly find the messages you need; in
addition, it allows you to view messages, extract attachments, create new
maildirs, and so on.

After indexing your messages into a [[http://www.xapian.org][Xapian]]-database, you can search them using a
custom query language. You can use various message fields or words in the body
text to find the right messages.

Built on top of ~mu~ are some extensions (included in this package):

- ~mu4e~: a full-featured e-mail client that runs inside emacs

- ~mu-guile~: bindings for the Guile/Scheme programming language (version 3.0 and
  later)

~mu~ is written in C++; ~mu4e~ is written in ~elisp~ and ~mu-guile~ in a mix of C++ and
Scheme.

~mu~ is available in Linux distributions (e.g. Debian/Ubuntu and Fedora) under the
name ~maildir-utils~; apparently because they don't like short names. All of the
code is distributed under the terms of the [[https://www.gnu.org/licenses/gpl-3.0.en.html][GNU General Public License version 3]]
(or higher).

* Installation

Note: building from source is an /advanced/ subject, especially if something goes
wrong. The below simple examples are a start, but all tools involved have many
options; there are differences between systems, versions etc. So if this is all
a bit daunting we recommend to wait for someone else to build it for you, such
as a Linux distribution. Many have packages available.

** Requirements

To be able to build ~mu~, ensure you have:

- a C++17 compiler (~gcc~ or ~clang~ are known to work)
- development packages for /Xapian/ and /GMime/ and /GLib/ (see ~meson.build~ for thex
  versions)
- basic tools such as ~make~, ~sed~, ~grep~
- ~meson~

For ~mu4e~, you also need ~emacs~.

Note, support for Windows is very much _experimental_, that is, it works for some
people, but we can't really support it due to lack of the specific expertise.
Help is welcome!

** Building

#+begin_example
$ git clone git://github.com/djcb/mu.git
$ cd mu
#+end_example

~mu~ uses ~meson~ for building, so you can use that directly, and all the usual
commands apply. You can also use it _indirectly_ through the provided ~Makefile~,
which provides a number of useful targets.

For instance, using the ~Makefile~, you could install ~mu~ using:

#+begin_example
$ ./autogen.sh && make
$ sudo make install
#+end_example

Alternatively, you can run ~meson~ directly (see the ~meson~ documentation for
more details):
#+begin_example
$ meson setup -C build
$ meson compile -C build
$ meson install -C build
#+end_example

** Windows

It is possible to make ~mu4e~ on Windows communicate with ~mu~ running in WSL,
side-stepping the issue of compiling ~mu~ on windows. Assuming you have installed
~mu~ in WSL and added to ~$PATH~, here's a sample configuration.

#+begin_src emacs-lisp
(use-package mu4e
  :load-path "//wsl.localhost/Ubuntu/path/to/mu4e"
  :config
  (setq mu4e-mu-binary "wsl mu"))
#+end_src

Launching ~mu4e~ from any buffer under ~//wsl.localhost/Ubuntu~ should work then.
<<<<<<< HEAD
For more information on why this works, look at [[https://github.com/djcb/mu/pull/2624][this PR]].
=======
For more information on why this works, look at [[this PR][https://github.com/djcb/mu/pull/2624]].

** Contributing

Contributions are welcome! See the Github issue list and [[IDEAS.org]].
>>>>>>> fa13abab
<|MERGE_RESOLUTION|>--- conflicted
+++ resolved
@@ -113,12 +113,8 @@
 #+end_src
 
 Launching ~mu4e~ from any buffer under ~//wsl.localhost/Ubuntu~ should work then.
-<<<<<<< HEAD
 For more information on why this works, look at [[https://github.com/djcb/mu/pull/2624][this PR]].
-=======
-For more information on why this works, look at [[this PR][https://github.com/djcb/mu/pull/2624]].
 
 ** Contributing
 
-Contributions are welcome! See the Github issue list and [[IDEAS.org]].
->>>>>>> fa13abab
+Contributions are welcome! See the Github issue list and [[IDEAS.org]].