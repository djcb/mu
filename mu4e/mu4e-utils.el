;;; mu4e-utils.el -- part of mu4e, the mu mail user agent
;;
;; Copyright (C) 2011-2012 Dirk-Jan C. Binnema
;; Copyright (C) 2013 Tibor Simko

;; Author: Dirk-Jan C. Binnema <djcb@djcbsoftware.nl>
;; Maintainer: Dirk-Jan C. Binnema <djcb@djcbsoftware.nl>

;; This file is not part of GNU Emacs.
;;
;; GNU Emacs is free software: you can redistribute it and/or modify
;; it under the terms of the GNU General Public License as published by
;; the Free Software Foundation, either version 3 of the License, or
;; (at your option) any later version.

;; GNU Emacs is distributed in the hope that it will be useful,
;; but WITHOUT ANY WARRANTY; without even the implied warranty of
;; MERCHANTABILITY or FITNESS FOR A PARTICULAR PURPOSE.  See the
;; GNU General Public License for more details.

;; You should have received a copy of the GNU General Public License
;; along with GNU Emacs.  If not, see <http://www.gnu.org/licenses/>.

;;; Commentary:

;; Utility functions used in the mu4e

;;; Code:
(eval-when-compile (byte-compile-disable-warning 'cl-functions))
(require 'cl)

(eval-when-compile (require 'org nil 'noerror))

(require 'mu4e-vars)
(require 'mu4e-about)
(require 'mu4e-lists)
(require 'doc-view)
 
;; keep the byte-compiler happy
(declare-function mu4e~proc-mkdir     "mu4e-proc")
(declare-function mu4e~proc-ping      "mu4e-proc")
(declare-function mu4e~proc-contacts  "mu4e-proc")
(declare-function mu4e~proc-kill      "mu4e-proc")
(declare-function mu4e~proc-index     "mu4e-proc")
(declare-function mu4e~proc-add       "mu4e-proc")
(declare-function mu4e~proc-mkdir     "mu4e-proc")
(declare-function mu4e~proc-running-p "mu4e-proc")

(declare-function show-all "org")

 
;;;;;;;;;;;;;;;;;;;;;;;;;;;;;;;;;;;;;;;;;;;;;;;;;;;;;;;;;;;;;;;;;;;;;;;;;;;;;;
;; the following is taken from org.el; we copy it here since we don't want to
;; depend on org-mode directly (it causes byte-compilation errors) TODO: a
;; cleaner solution....
(defconst mu4e~ts-regexp0
  (concat
    "\\(\\([0-9]\\{4\\}\\)-\\([0-9]\\{2\\}\\)-\\([0-9]\\{2\\}\\)"
    "\\( +[^]+0-9>\r\n -]+\\)?\\( +\\([0-9]\\{1,2\\}\\):"
    "\\([0-9]\\{2\\}\\)\\)?\\)")
  "Regular expression matching time strings for analysis.
This one does not require the space after the date, so it can be
used on a string that terminates immediately after the date.")

(defun mu4e-parse-time-string (s &optional nodefault)
  "Parse the standard Org-mode time string.
This should be a lot faster than the normal `parse-time-string'.
If time is not given, defaults to 0:00.  However, with optional
NODEFAULT, hour and minute fields will be nil if not given."
  (if (string-match mu4e~ts-regexp0 s)
      (list 0
	    (if (or (match-beginning 8) (not nodefault))
		(string-to-number (or (match-string 8 s) "0")))
	    (if (or (match-beginning 7) (not nodefault))
		(string-to-number (or (match-string 7 s) "0")))
	    (string-to-number (match-string 4 s))
	    (string-to-number (match-string 3 s))
	    (string-to-number (match-string 2 s))
	    nil nil nil)
    (mu4e-error "Not a standard mu4e time string: %s" s)))


(defun mu4e-user-mail-address-p (addr)
  "If ADDR is one of user's e-mail addresses return t, nil otherwise.
User's addresses are set in `mu4e-user-mail-address-list')."
  (when (and addr mu4e-user-mail-address-list
	  (find addr mu4e-user-mail-address-list :test 'string=))
    t))
;;;;;;;;;;;;;;;;;;;;;;;;;;;;;;;;;;;;;;;;;;;;;;;;;;;;;;;;;;;;;;;;;;;;;;;;;;;;;




;;;;;;;;;;;;;;;;;;;;;;;;;;;;;;;;;;;;;;;;;;;;;;;;;;;;;;;;;;;;;;;;;;;;;;;;;;;;;
;; the standard folders can be functions too
(defun mu4e~get-folder (foldervar msg)
  "Get message folder FOLDER.
If FOLDER is a string, return it, if it is a function, evaluate
this function with MSG as parameter (which may be `nil'), and
return the result."
  (unless (member foldervar '(mu4e-sent-folder mu4e-drafts-folder
			       mu4e-trash-folder mu4e-refile-folder))
    (mu4e-error "Folder must be either mu4e-sent-folder,
    mu4e-drafts-folder or mu4e-trash-folder (not %S)" foldervar))
  (let* ((folder (symbol-value foldervar))
	  (val
	    (cond
	      ((stringp   folder) folder)
	      ((functionp folder) (funcall folder msg))
	      (t (mu4e-error "unsupported type for %S" folder)))))
    (or val (mu4e-error "%S evaluates to nil" foldervar))))

(defun mu4e-get-drafts-folder (&optional msg)
  "Get the sent folder. See `mu4e-drafts-folder'."
  (mu4e~get-folder 'mu4e-drafts-folder msg))

(defun mu4e-get-refile-folder (&optional msg)
  "Get the folder for refiling. See `mu4e-refile-folder'."
  (mu4e~get-folder 'mu4e-refile-folder msg))

(defun mu4e-get-sent-folder (&optional msg)
  "Get the sent folder. See `mu4e-sent-folder'."
  (mu4e~get-folder 'mu4e-sent-folder msg))

(defun mu4e-get-trash-folder (&optional msg)
  "Get the sent folder. See `mu4e-trash-folder'."
  (mu4e~get-folder 'mu4e-trash-folder msg))
;;;;;;;;;;;;;;;;;;;;;;;;;;;;;;;;;;;;;;;;;;;;;;;;;;;;;;;;;;;;;;;;;;;;;;;;;;;;;


;;;;;;;;;;;;;;;;;;;;;;;;;;;;;;;;;;;;;;;;;;;;;;;;;;;;;;;;;;;;;;;;;;;;;;;;;;;;;
;; mu4e-attachment-dir is either a string or a function that takes a filename
;; and the mime-type as argument, either (or both) which can be nil
(defun mu4e~get-attachment-dir (&optional fname mimetype)
  "Get the directory for saving attachments from
`mu4e-attachment-dir' (which can be either a string or a function,
see its docstring)."
  (let
    ((dir
       (cond
	 ((stringp mu4e-attachment-dir)
	   mu4e-attachment-dir)
	 ((functionp mu4e-attachment-dir)
	   (funcall mu4e-attachment-dir fname mimetype))
	 (t
	   (mu4e-error "unsupported type for mu4e-attachment-dir" )))))
    (if dir
      (expand-file-name dir)
      (mu4e-error (mu4e-error "mu4e-attachment-dir evaluates to nil")))))
;;;;;;;;;;;;;;;;;;;;;;;;;;;;;;;;;;;;;;;;;;;;;;;;;;;;;;;;;;;;;;;;;;;;;;;;;;;;;



;;;;;;;;;;;;;;;;;;;;;;;;;;;;;;;;;;;;;;;;;;;;;;;;;;;;;;;;;;;;;;;;;;;;;;;;;;;;;
(defun mu4e~guess-maildir (path)
  "Guess the maildir for some path, or nil if cannot find it."
  (when (zerop (string-match mu4e-maildir path))
    (replace-regexp-in-string
      mu4e-maildir
      ""
      (expand-file-name
	(concat path "/../..")))))
;;;;;;;;;;;;;;;;;;;;;;;;;;;;;;;;;;;;;;;;;;;;;;;;;;;;;;;;;;;;;;;;;;;;;;;;;;;;;




;;;;;;;;;;;;;;;;;;;;;;;;;;;;;;;;;;;;;;;;;;;;;;;;;;;;;;;;;;;;;;;;;;;;;;;;;;;;;
(defun mu4e-create-maildir-maybe (dir)
  "Offer to create maildir DIR if it does not exist yet.
Return t if the dir already existed, or an attempt has been made to
create it -- we cannot be sure creation succeeded here, since this
is done asynchronously. Otherwise, return nil. NOte, DIR has to be
an absolute path."
  (if (and (file-exists-p dir) (not (file-directory-p dir)))
    (mu4e-error "%s exists, but is not a directory." dir))
  (cond
    ((file-directory-p dir) t)
    ((yes-or-no-p (mu4e-format "%s does not exist yet. Create now?" dir))
      (mu4e~proc-mkdir dir) t)
    (t nil)))

(defun mu4e-format (frm &rest args)
  "Create [mu4e]-prefixed string based on format FRM and ARGS."
  (concat
    "[" (propertize "mu4e" 'face 'mu4e-title-face) "] "
    (apply 'format frm args)))

(defun mu4e-message (frm &rest args)
  "Like `message', but prefixed with mu4e.
If we're waiting for user-input or if there's some message in the
echo area, don't show anything."
  (unless (or (active-minibuffer-window))
    (message "%s" (apply 'mu4e-format frm args))))

(defun mu4e-index-message (frm &rest args)
  "Like `mu4e-message', but specifically for
index-messages. Doesn't display anything if
`mu4e-hide-index-messages' is non-nil. "
  (unless mu4e-hide-index-messages
    (apply 'mu4e-message frm args))) 

(defun mu4e-error (frm &rest args)
  "Create [mu4e]-prefixed error based on format FRM and ARGS.
Does a local-exit and does not return, and raises a
debuggable (backtrace) error."
  (mu4e-log 'error (apply 'mu4e-format frm args))
  (error "%s" (apply 'mu4e-format frm args)))

;; the user-error function is only available in emacs-trunk
(unless (fboundp 'user-error)
  (defalias 'user-error 'error))

(defun mu4e-warn (frm &rest args)
  "Create [mu4e]-prefixed warning based on format FRM and ARGS.
Does a local-exit and does not return. In emacs versions below
24.2, the functions is the same as `mu4e-error'."
  (mu4e-log 'error (apply 'mu4e-format frm args))
  (user-error "%s" (apply 'mu4e-format frm args)))

(defun mu4e~read-char-choice (prompt choices)
  "Compatiblity wrapper for `read-char-choice'.
That function is available which emacs-24 only."
  (let ((choice) (ok) (inhibit-quit nil))
    (while (not ok)
      (message nil);; this seems needed...
      (setq choice (read-char-exclusive prompt))
      (setq ok (member choice choices)))
    choice))

(defun mu4e-read-option (prompt options)
  "Ask user for an option from a list on the input area.
PROMPT describes a multiple-choice question to the user.
OPTIONS describe the options, and is a list of cells describing
particular options. Cells have the following structure:

   (OPTIONSTRING . RESULT)

where OPTIONSTRING is a non-empty string describing the
option. The first character of OPTIONSTRING is used as the
shortcut, and obviously all shortcuts must be different, so you
can prefix the string with an uniquifying character.

The options are provided as a list for the user to choose from;
user can then choose by typing CHAR.  Example:
  (mu4e-read-option \"Choose an animal: \"
              '((\"Monkey\" . monkey) (\"Gnu\" . gnu) (\"xMoose\" . moose)))

User now will be presented with a list: \"Choose an animal:
   [M]onkey, [G]nu, [x]Moose\".

Function will return the cdr of the list element."
  (let* ((prompt (mu4e-format "%s" prompt))
	  (chosen)
	  (optionsstr
	    (mapconcat
	      (lambda (option)
		;; try to detect old-style options, and warn
		(when (characterp (car-safe (cdr-safe option)))
		  (mu4e-error (concat "Please use the new format for options/actions; "
				"see the manual")))
		(let* ((kar (substring (car option) 0 1))
			(val (cdr option)))
		  (concat
		    "[" (propertize kar 'face 'mu4e-highlight-face) "]"
		    (substring (car option) 1))))
	      options ", "))
	  (response
	    (mu4e~read-char-choice
	      (concat prompt optionsstr
		" [" (propertize "C-g" 'face 'mu4e-highlight-face) " to cancel]")
	      ;; the allowable chars
	      (map 'list (lambda(elm) (string-to-char (car elm))) options)))
	  (chosen
	    (find-if
	      (lambda (option) (eq response (string-to-char (car option))))
	      options)))
    (if chosen
      (cdr chosen)
      (mu4e-warn "Unknown shortcut '%c'" response))))

(defun mu4e~get-maildirs-1 (path mdir)
  "Get maildirs under path, recursively, as a list of relative paths."
  (let ((dirs)
	 (dentries
	   (ignore-errors
	     (directory-files-and-attributes
	       (concat path mdir) nil
	       "^[^.]\\|\\.[^.][^.]" t))))
    (dolist (dentry dentries)
      (when (and (booleanp (cadr dentry)) (cadr dentry))
	(if (file-accessible-directory-p
	      (concat mu4e-maildir "/" mdir "/" (car dentry) "/cur"))
	  (setq dirs (cons (concat mdir (car dentry)) dirs)))
	(unless (member (car dentry) '("cur" "new" "tmp"))
	  (setq dirs (append dirs (mu4e~get-maildirs-1 path
				    (concat mdir (car dentry) "/")))))))
    dirs))

(defvar mu4e~maildir-list nil "Cached list of maildirs.")

(defun mu4e-get-maildirs ()
  "Get maildirs under `mu4e-maildir', recursively, as a list of
relative paths (ie., /archive, /sent etc.). Most of the work is
done in `mu4e-get-maildirs-1'. Note, these results are /cached/, so
the list of maildirs will not change until you restart mu4e."
  (unless mu4e-maildir (mu4e-error "`mu4e-maildir' is not defined"))
  (unless mu4e~maildir-list
    (setq mu4e~maildir-list
      (sort
	(append
	  (when (file-accessible-directory-p (concat mu4e-maildir "/cur")) '("/"))
	  (mu4e~get-maildirs-1 mu4e-maildir "/"))
	(lambda (s1 s2) (string< (downcase s1) (downcase s2))))))
  mu4e~maildir-list)

(defun mu4e-ask-maildir (prompt)
  "Ask the user for a shortcut (using PROMPT) as defined in
`mu4e-maildir-shortcuts', then return the corresponding folder
name. If the special shortcut 'o' (for _o_ther) is used, or if
`mu4e-maildir-shortcuts' is not defined, let user choose from all
maildirs under `mu4e-maildir'."
  (let ((prompt (mu4e-format "%s" prompt)))
    (if (not mu4e-maildir-shortcuts)
<<<<<<< HEAD
      (funcall mu4e-completing-read-function prompt (mu4e-get-maildirs))
=======
	(if mu4e-use-native-completing-read
	    (completing-read prompt (mu4e-get-maildirs))
	  (ido-completing-read prompt (mu4e-get-maildirs)))
>>>>>>> 317a19a7
      (let* ((mlist (append mu4e-maildir-shortcuts '(("ther" . ?o))))
	      (fnames
		(mapconcat
		  (lambda (item)
		    (concat
		      "["
		      (propertize (make-string 1 (cdr item))
			'face 'mu4e-highlight-face)
		      "]"
		      (car item)))
		  mlist ", "))
	      (kar (read-char (concat prompt fnames))))
	(if (member kar '(?/ ?o)) ;; user chose 'other'?
<<<<<<< HEAD
	  (funcall mu4e-completing-read-function prompt (mu4e-get-maildirs) nil nil "/")
=======
	    (if mu4e-use-native-completing-read
		(completing-read prompt (mu4e-get-maildirs) nil nil "/")
	      (ido-completing-read prompt (mu4e-get-maildirs) nil nil "/"))
>>>>>>> 317a19a7
	  (or (car-safe
		(find-if (lambda (item) (= kar (cdr item))) mu4e-maildir-shortcuts))
	    (mu4e-warn "Unknown shortcut '%c'" kar)))))))


(defun mu4e-ask-maildir-check-exists (prompt)
  "Like `mu4e-ask-maildir', but check for existence of the maildir,
and offer to create it if it does not exist yet."
  (let* ((mdir (mu4e-ask-maildir prompt))
	  (fullpath (concat mu4e-maildir mdir)))
    (unless (file-directory-p fullpath)
      (and (yes-or-no-p
	     (mu4e-format "%s does not exist. Create now?" fullpath))
	      (mu4e~proc-mkdir fullpath)))
    mdir))


(defun mu4e-ask-bookmark (prompt &optional kar)
  "Ask the user for a bookmark (using PROMPT) as defined in
`mu4e-bookmarks', then return the corresponding query."
  (unless mu4e-bookmarks (mu4e-error "`mu4e-bookmarks' is not defined"))
  (let* ((prompt (mu4e-format "%s" prompt))
	  (bmarks
	   (mapconcat
	     (lambda (bm)
	       (let ((query (nth 0 bm)) (title (nth 1 bm)) (key (nth 2 bm)))
		 (concat
		   "[" (propertize (make-string 1 key)
			 'face 'mu4e-highlight-face)
		   "]"
		   title))) mu4e-bookmarks ", "))
	  (kar (read-char (concat prompt bmarks))))
    (mu4e-get-bookmark-query kar)))


(defun mu4e-get-bookmark-query (kar)
  "Get the corresponding bookmarked query for shortcut character
KAR, or raise an error if none is found."
 (let ((chosen-bm
	 (find-if
	   (lambda (bm)
	     (= kar (nth 2 bm)))
	   mu4e-bookmarks)))
   (if chosen-bm
     (nth 0 chosen-bm)
     (mu4e-warn "Unknown shortcut '%c'" kar))))


;;; converting flags->string and vice-versa ;;;;;;;;;;;;;;;;;;;;;;;;;;;;;;;;;;;;
(defun mu4e~flags-to-string-raw (flags)
  "Convert a list of flags into a string as seen in Maildir
message files; flags are symbols draft, flagged, new, passed,
replied, seen, trashed and the string is the concatenation of the
uppercased first letters of these flags, as per [1]. Other flags
than the ones listed here are ignored.
Also see `mu4e-flags-to-string'.
\[1\]: http://cr.yp.to/proto/maildir.html"
  (when flags
    (let ((kar (case (car flags)
		 ('draft     ?D)
		 ('flagged   ?F)
		 ('new       ?N)
		 ('passed    ?P)
		 ('replied   ?R)
		 ('seen      ?S)
		 ('trashed   ?T)
		 ('attach    ?a)
		 ('encrypted ?x)
		 ('signed    ?s)
		 ('unread    ?u))))
      (concat (and kar (string kar))
	(mu4e~flags-to-string-raw (cdr flags))))))

(defun mu4e-flags-to-string (flags)
  "Remove duplicates and sort the output of `mu4e~flags-to-string-raw'."
  (concat
    (sort (remove-duplicates
	    (append (mu4e~flags-to-string-raw flags) nil)) '>)))

(defun mu4e~string-to-flags-1 (str)
  "Convert a string with message flags as seen in Maildir
messages into a list of flags in; flags are symbols draft,
flagged, new, passed, replied, seen, trashed and the string is
the concatenation of the uppercased first letters of these flags,
as per [1]. Other letters than the ones listed here are ignored.
Also see `mu4e-flags-to-string'.
\[1\]: http://cr.yp.to/proto/maildir.html."
  (when (/= 0 (length str))
    (let ((flag
	    (case (string-to-char str)
	      (?D   'draft)
	      (?F   'flagged)
	      (?P   'passed)
	      (?R   'replied)
	      (?S   'seen)
	      (?T   'trashed))))
      (append (when flag (list flag))
	(mu4e~string-to-flags-1 (substring str 1))))))

(defun mu4e-string-to-flags (str)
  "Convert a string with message flags as seen in Maildir messages
into a list of flags in; flags are symbols draft, flagged, new,
passed, replied, seen, trashed and the string is the concatenation
of the uppercased first letters of these flags, as per [1]. Other
letters than the ones listed here are ignored.  Also see
`mu4e-flags-to-string'.  \[1\]:
http://cr.yp.to/proto/maildir.html "
  ;;  "Remove duplicates from the output of `mu4e~string-to-flags-1'"
  (remove-duplicates (mu4e~string-to-flags-1 str)))
;;;;;;;;;;;;;;;;;;;;;;;;;;;;;;;;;;;;;;;;;;;;;;;;;;;;;;;;;;;;;;;;;;;;;;;;;;;;;;;;


(defun mu4e-display-size (size)
  "Get a string representation of SIZE (in bytes)."
  (cond
    ((>= size 1000000) (format "%2.1fM" (/ size 1000000.0)))
    ((and (>= size 1000) (< size 1000000))
      (format "%2.1fK" (/ size 1000.0)))
    ((< size 1000) (format "%d" size))
    (t (propertize "?" 'face 'mu4e-system-face))))


(defun mu4e-display-manual ()
  "Display the mu4e manual page for the current mode.
Or go to the top level if there is none."
  (interactive)
  (info (case major-mode
	  ('mu4e-main-mode "(mu4e)Main view")
	  ('mu4e-headers-mode "(mu4e)Headers view")
	  ('mu4e-view-mode "(mu4e)Message view")
	  (t               "mu4e"))))

;;;;;;;;;;;;;;;;;;;;;;;;;;;;;;;;;;;;;;;;;;;;;;;;;;;;;;;;;;;;;;;;;;;;;;;;;;;;;;;;
(defun mu4e-last-query ()
  "Get the most recent query or nil if there is none."
  (when (buffer-live-p mu4e~headers-buffer)
    (with-current-buffer  mu4e~headers-buffer
      mu4e~headers-last-query)))

(defun mu4e-select-other-view ()
  "When the headers view is selected, select the message view (if
that has a live window), and vice versa."
  (interactive)
  (let* ((other-buf
	   (cond
	     ((eq major-mode 'mu4e-headers-mode)
	       mu4e~view-buffer)
	     ((eq major-mode 'mu4e-view-mode)
	       mu4e~headers-buffer)))
	  (other-win (and other-buf (get-buffer-window other-buf))))
    (if (window-live-p other-win)
      (select-window other-win)
      (mu4e-message "No window to switch to"))))


(defconst mu4e-output-buffer-name "*mu4e-output*"
  "*internal* Name of the mu4e output buffer.")

(defun mu4e-process-file-through-pipe (path pipecmd)
  "Process file at PATH through a pipe with PIPECMD."
  (let ((buf (get-buffer-create mu4e-output-buffer-name)))
    (with-current-buffer buf
      (let ((inhibit-read-only t))
	(erase-buffer)
	(call-process-shell-command pipecmd path t t)
	(view-mode)))
    (switch-to-buffer buf)))

;;;;;;;;;;;;;;;;;;;;;;;;;;;;;;;;;;;;;;;;;;;;;;;;;;;;;;;;;;;;;;;;;;;;;;;;;;;;;;;;
(defvar mu4e~lists-hash nil
  "Hashtable of mailing-list-id => shortname, based on
  `mu4e~mailing-lists' and `mu4e-user-mailing-lists'.")

(defun mu4e-get-mailing-list-shortname (list-id)
  "Get the shortname for a mailing-list with list-id LIST-ID. based
  on `mu4e~mailing-lists' and `mu4e-user-mailing-lists'."
  (unless mu4e~lists-hash
    (setq mu4e~lists-hash (make-hash-table :test 'equal))
    (dolist (cell mu4e~mailing-lists)
      (puthash (car cell) (cdr cell) mu4e~lists-hash))
    (dolist (cell mu4e-user-mailing-lists)
      (puthash (car cell) (cdr cell) mu4e~lists-hash)))
  (or
    (gethash list-id mu4e~lists-hash)
    ;; if it's not in the db, take the part until the first dot if there is one;
    ;; otherwise just return the whole thing
    (if (string-match "\\([^.]*\\)\\." list-id)
      (match-string 1 list-id)
      list-id)))

;;;;;;;;;;;;;;;;;;;;;;;;;;;;;;;;;;;;;;;;;;;;;;;;;;;;;;;;;;;;;;;;;;;;;;;;;;;;;;;;

(defvar mu4e-index-updated-hook nil
  "Hook run when the indexing process had one or more updated messages.
This can be used as a simple way to invoke some action when new
messages appear, but note that an update in the index does not
necessarily mean a new message.")

;; some handler functions for server messages
;;
(defun mu4e-info-handler (info)
  "Handler function for (:info ...) sexps received from the server
process."
  (let ((type (plist-get info :info)))
    (cond
      ((eq type 'add) t) ;; do nothing
      ((eq type 'index)
	(if (eq (plist-get info :status) 'running)
	  (mu4e-index-message "Indexing... processed %d, updated %d"
	    (plist-get info :processed) (plist-get info :updated))
	  (progn
	    (mu4e-index-message
	      "Indexing completed; processed %d, updated %d, cleaned-up %d"
	      (plist-get info :processed) (plist-get info :updated)
	      (plist-get info :cleaned-up))
	    (unless (zerop (plist-get info :updated))
	      (run-hooks 'mu4e-index-updated-hook)))))
      ((plist-get info :message)
	(mu4e-index-message "%s" (plist-get info :message))))))

(defun mu4e-error-handler (errcode errmsg)
  "Handler function for showing an error."
  ;; don't use mu4e-error here; it's running in the process filter context
  (case errcode
    (4 (user-error "No matches for this search query."))
    (t (error "Error %d: %s" errcode errmsg))))
;;;;;;;;;;;;;;;;;;;;;;;;;;;;;;;;;;;;;;;;;;;;;;;;;;;;;;;;;;;;;;;;;;;;;;;;;;;;;;;;


;;;;;;;;;;;;;;;;;;;;;;;;;;;;;;;;;;;;;;;;;;;;;;;;;;;;;;;;;;;;;;;;;;;;;;;;;;;;;;;;

;;; RFC2822 handling of phrases in mail-addresses
;;; The optional display-name contains a phrase, it sits before the angle-addr
;;; as specified in RFC2822 for email-addresses in header fields.
;;; contributed by jhelberg

(defun mu4e~rfc822-phrase-type (ph)
  "Return either atom, quoted-string, a corner-case or nil. This
   checks for empty string first. Then quotes around the phrase
   (returning 'rfc822-quoted-string). Then whether there is a quote
   inside the phrase (returning 'rfc822-containing-quote).
   The reverse of the RFC atext definition is then tested.
   If it matches, nil is returned, if not, it is an 'rfc822-atom, which
   is returned."
  (cond
    ((= (length ph) 0) 'rfc822-empty)
    ((= (aref ph 0) ?\")
      (if (string-match "\"\\([^\"\\\n]\\|\\\\.\\|\\\\\n\\)*\"" ph)
	'rfc822-quoted-string
	'rfc822-containing-quote)) ; starts with quote, but doesn't end with one
    ((string-match-p "[\"]" ph) 'rfc822-containing-quote)
    ((string-match-p "[\000-\037()\*<>@,;:\\\.]+" ph) nil)
    (t 'rfc822-atom)))

(defun mu4e~rfc822-quoteit (ph)
  "Quote RFC822 phrase only if necessary.
   Atoms and quoted strings don't need quotes. The rest do.  In
   case a phrase contains a quote, it will be escaped."
  (let ((type (mu4e~rfc822-phrase-type ph)))
    (cond
      ((eq type 'rfc822-atom) ph)
      ((eq type 'rfc822-quoted-string) ph)
      ((eq type 'rfc822-containing-quote)
	(format "\"%s\""
	  (replace-regexp-in-string "\"" "\\\\\"" ph)))
      (t (format "\"%s\"" ph)))))

;;;;;;;;;;;;;;;;;;;;;;;;;;;;;;;;;;;;;;;;;;;;;;;;;;;;;;;;;;;;;;;;;;;;;
;; start and stopping
(defun mu4e~fill-contacts (contacts)
  "We receive a list of contacts, which each contact of the form
  (:name NAME :mail EMAIL :tstamp TIMESTAMP :freq FREQUENCY)
and fill the list `mu4e~contacts-for-completion' with it, with
each element looking like
  name <email>
This is used by the completion function in mu4e-compose."
  (setq mu4e~contact-list contacts)
  (let ((lst)
	 ;; sort by the frequency (descending), then timestamp (descending)
	 ;; FIXME: sadly, the emacs completion subsystem re-sorts the list
	 ;; before showing candidates, so this doesn't do anything useful yet.
	 (contacts (sort contacts
		     (lambda (c1 c2)
		       (let ((freq1 (plist-get c1 :freq))
			      (tstamp1 (plist-get c1 :tstamp))
			      (freq2 (plist-get c2 :freq))
			      (tstamp2 (plist-get c2 :tstamp)))
			 (if (equal freq1 freq2)
			   (< tstamp1 tstamp2)
			   (< freq1 freq2)))))))
    (dolist (contact contacts)
      (let ((name (plist-get contact :name))
	     (mail (plist-get contact :mail)))
	(when mail
	  (unless ;; ignore some address ('noreply' etc.)
	    (and mu4e-compose-complete-ignore-address-regexp
	      (string-match mu4e-compose-complete-ignore-address-regexp mail))
	  (add-to-list 'lst
	    (if name (format "%s <%s>" (mu4e~rfc822-quoteit name) mail) mail))))))
    (setq mu4e~contacts-for-completion lst)
    (mu4e-index-message "Contacts received: %d"
      (length mu4e~contacts-for-completion))))


(defun mu4e~check-requirements ()
  "Check for the settings required for running mu4e."
  (unless (>= emacs-major-version 23)
    (mu4e-error "Emacs >= 23.x is required for mu4e"))
  (when mu4e~server-props
    (let ((version (plist-get mu4e~server-props :version)))
      (unless (string= version mu4e-mu-version)
	(mu4e-error "mu server has version %s, but we need %s"
	  version mu4e-mu-version))))
  (unless (and mu4e-mu-binary (file-executable-p mu4e-mu-binary))
    (mu4e-error "Please set `mu4e-mu-binary' to the full path to the mu
    binary."))
  (unless mu4e-maildir
    (mu4e-error "Please set `mu4e-maildir' to the full path to your
    Maildir directory."))
  ;; expand mu4e-maildir, mu4e-attachment-dir
  (setq mu4e-maildir (expand-file-name mu4e-maildir))
  (unless (mu4e-create-maildir-maybe mu4e-maildir)
    (mu4e-error "%s is not a valid maildir directory" mu4e-maildir))
  (dolist (var '(mu4e-sent-folder mu4e-drafts-folder
		  mu4e-trash-folder))
    (unless (and (boundp var) (symbol-value var))
      (mu4e-error "Please set %S" var))
    (unless (functionp (symbol-value var)) ;; functions are okay, too
      (let* ((dir (symbol-value var))
	      (path (concat mu4e-maildir dir)))
	(unless (string= (substring dir 0 1) "/")
	  (mu4e-error "%S must start with a '/'" dir))
	(unless (mu4e-create-maildir-maybe path)
	  (mu4e-error "%s (%S) does not exist" path var))))))


(defun mu4e-running-p ()
  "Whether mu4e is running.
Checks whether the server process is live."
  (mu4e~proc-running-p))

;;;;;;;;;;;;;;;;;;;;;;;;;;;;;;;;;;;;;;;;;;;;;;;;;;;;;;;;;;;;;;;;;;;;;;;;;;;;;;;;;;;;;;
;; starting / getting mail / updating the index
;;
;;
(defvar mu4e~update-timer nil
  "The mu4e update timer.")
(defconst mu4e~update-name "*mu4e-update*"
  "Name of the process and buffer to update mail.")
(defconst mu4e~update-buffer-height 8
  "Height of the mu4e message retrieval/update buffer.")

(defvar mu4e~get-mail-ask-password "mu4e get-mail: Enter password: "
  "Query string for `mu4e-get-mail-command' password.")
(defvar mu4e~get-mail-password-regexp "^Remote: Enter password: $"
  "Regexp to match a password query in the `mu4e-get-mail-command' output.")

(defun mu4e~request-contacts ()
  "If `mu4e-compose-complete-addresses' is non-nil, get/update the
list of contacts we use for autocompletion; otherwise, do nothing."
  (when mu4e-compose-complete-addresses
    (setq mu4e-contacts-func 'mu4e~fill-contacts)
    (mu4e~proc-contacts
      mu4e-compose-complete-only-personal
      (when mu4e-compose-complete-only-after
	(float-time
	  (apply 'encode-time
	    (mu4e-parse-time-string mu4e-compose-complete-only-after)))))))

(defun mu4e~start (&optional func)
  "If mu4e is already running, execute function FUNC (if non-nil).
Otherwise, check various requirements, then start mu4e. When
successful, call FUNC (if non-nil) afterwards."
  ;; if we're already running, simply go to the main view
  (if (mu4e-running-p)   ;; already running?
    (when func                 ;; yes! run func if defined
      (funcall func))
    (progn
      ;; no! do some checks, set up pong handler and ping the server
      (lexical-let ((func func))
	(mu4e~check-requirements)
	;; set up the 'pong' handler func
	(setq mu4e-pong-func
	  (lambda (props)
	    (setq mu4e~server-props props) ;; save the props we got from the server
	    (let ((version (plist-get props :version))
		   (doccount (plist-get props :doccount)))
	      (mu4e~check-requirements)
	      (when func (funcall func))
	      (when (and mu4e-update-interval (null mu4e~update-timer))
		(setq mu4e~update-timer
		  (run-at-time
		    0 mu4e-update-interval
		    (lambda () (mu4e-update-mail-and-index t)))))
	      (mu4e-message "Started mu4e with %d message%s in store"
		doccount (if (= doccount 1) "" "s"))))))
      ;; wake up server
      (mu4e~proc-ping)
      ;; maybe request the list of contacts, automatically refresh after
      ;; reindexing
      (mu4e~request-contacts)
      (add-hook 'mu4e-index-updated-hook 'mu4e~request-contacts))))

(defun mu4e~stop ()
  "Stop the mu4e session."
  (when mu4e~update-timer
    (cancel-timer mu4e~update-timer)
    (setq
      mu4e~update-timer nil
      mu4e~maildir-list nil
      mu4e~contacts-for-completion nil))
  (mu4e~proc-kill)
  ;; kill all main/view/headers buffer
  (mapcar
    (lambda (buf)
      (with-current-buffer buf
	(when (member major-mode
		'(mu4e-headers-mode mu4e-view-mode mu4e-main-mode))
	  (kill-buffer))))
    (buffer-list)))




(defun mu4e~get-mail-process-filter (proc msg)
  "Filter the output of `mu4e-get-mail-command'.
Currently the filter only checks if the command asks for a password
by matching the output against `mu4e~get-mail-password-regexp'.
The messages are inserted into the process buffer."
  (when (string-match mu4e~get-mail-password-regexp msg)
    (if (process-get proc 'x-interactive)
        (process-send-string proc
                             (concat (read-passwd mu4e~get-mail-ask-password)
			       "\n"))
      ;; TODO kill process?
      (mu4e-error "Unrecognized password request")))
  (when (process-buffer proc)
    (let ((inhibit-read-only t)
          (procwin (get-buffer-window (process-buffer proc))))
      ;; Insert at end of buffer. Leave point alone.
      (with-current-buffer (process-buffer proc)
        (goto-char (point-max))
        (insert msg))
      ;; Auto-scroll unless user is interacting with the window.
      (when (and (window-live-p procwin)
	      (not (eq (selected-window) procwin)))
        (with-selected-window procwin
          (goto-char (point-max)))))))

(defun  mu4e-update-index ()
  "Update the mu4e index."
  (interactive)
  (unless mu4e-maildir
    (mu4e-error "`mu4e-maildir' is not defined"))
  (mu4e~proc-index mu4e-maildir mu4e-user-mail-address-list))

;; complicated function, as it:
;;   - needs to check for errors
;;   - (optionally) pop-up a window
;;   - (optionally) check password requests
(defun mu4e-update-mail-and-index (run-in-background)
  "Get a new mail by running `mu4e-get-mail-command'. If
run-in-background is non-nil (or called with prefix-argument), run
in the background; otherwise, pop up a window."
  (interactive "P")
  (unless mu4e-get-mail-command
    (mu4e-error "`mu4e-get-mail-command' is not defined"))
  (let* ((buf (unless run-in-background
		(get-buffer-create mu4e~update-name)))
	  (win (and buf (split-window (selected-window)
			  (- (window-height (selected-window)) 8))))
	  (process-connection-type t)
	  (proc (start-process-shell-command
		  mu4e~update-name buf mu4e-get-mail-command)))
    (mu4e-index-message "Retrieving mail...")
    (when (window-live-p win)
      (with-selected-window win
	(switch-to-buffer buf)
	(set-window-dedicated-p win t)
	(erase-buffer)
	(insert "\n"))) ;; FIXME -- needed so output starts
    (set-process-sentinel proc
      (lambda (proc msg)
	(let* ((status (process-status proc))
		(code (process-exit-status proc))
		;; sadly, fetchmail returns '1' when there is no mail; this is
		;; not really an error of course, but it's hard to distinguish
		;; from a genuine error
		(maybe-error (or (not (eq status 'exit)) (/= code 0)))
		(buf (process-buffer proc)))
	  (message nil)
	  ;; there may be an error, give the user up to 5 seconds to check
	  (when maybe-error (sit-for 5))
	  (mu4e-update-index)
	  (when (buffer-live-p buf) (kill-buffer buf)))))
    ;; if we're running in the foreground, handle password requests
    (unless run-in-background
      (process-put proc 'x-interactive (not run-in-background))
      (set-process-filter proc 'mu4e~get-mail-process-filter))))
;;;;;;;;;;;;;;;;;;;;;;;;;;;;;;;;;;;;;;;;;;;;;;;;;;;;;;;;;;;;;;;;;;;;;;;;;;;;;;;;;;;



;;;;;;;;;;;;;;;;;;;;;;;;;;;;;;;;;;;;;;;;;;;;;;;;;;;;;;;;;;;;;;;;;;;;;;;;;;;;;;;;
;; logging / debugging
(defvar mu4e~log-max-lines 1200
  "*internal* Last <n> number of lines to keep around in the buffer.")
(defconst mu4e~log-buffer-name "*mu4e-log*"
  "*internal* Name of the logging buffer.")

(defun mu4e-log (type frm &rest args)
  "Write a message of TYPE with format-string FRM and ARGS in
*mu4e-log* buffer, if the variable mu4e-debug is non-nil. Type is
either 'to-server, 'from-server or 'misc. This function is meant for debugging."
  (when mu4e-debug
    (with-current-buffer (get-buffer-create mu4e~log-buffer-name)
      (view-mode)
      (setq buffer-undo-list t)
      (let* ((inhibit-read-only t)
	      (tstamp (propertize (format-time-string "%Y-%m-%d %T"
				    (current-time))
			'face 'font-lock-string-face))
	      (msg-face
		(case type
		  (from-server 'font-lock-type-face)
		  (to-server   'font-lock-function-name-face)
		  (misc        'font-lock-variable-name-face)
		  (error       'font-lock-warning-face)
		  (otherwise   (mu4e-error "Unsupported log type"))))
	      (msg (propertize (apply 'format frm args) 'face msg-face)))
	(goto-char (point-max))
	(insert tstamp
	  (case type
	    (from-server " <- ")
	    (to-server   " -> ")
	    (error       " !! ")
	    (otherwise   " "))
	  msg "\n")

	;; if `mu4e-log-max-lines is specified and exceeded, clearest the oldest
	;; lines
	(when (numberp mu4e~log-max-lines)
	  (let ((lines (count-lines (point-min) (point-max))))
	    (when (> lines mu4e~log-max-lines)
	      (goto-char (point-max))
	      (forward-line (- mu4e~log-max-lines lines))
	      (beginning-of-line)
	      (delete-region (point-min) (point)))))))))

(defun mu4e-toggle-logging ()
  "Toggle between enabling/disabling debug-mode (in debug-mode,
mu4e logs some of its internal workings to a log-buffer. See
`mu4e-visit-log'."
  (interactive)
  (mu4e-log 'misc "logging disabled")
  (setq mu4e-debug (not mu4e-debug))
  (mu4e-message "debug logging has been %s"
    (if mu4e-debug "enabled" "disabled"))
  (mu4e-log 'misc "logging enabled"))

(defun mu4e-show-log ()
  "Visit the mu4e debug log."
  (interactive)
  (let ((buf (get-buffer mu4e~log-buffer-name)))
    (unless (buffer-live-p buf)
      (mu4e-warn "No debug log available"))
    (switch-to-buffer buf)))


(defun mu4e-split-ranges-to-numbers (str n)
  "Convert STR containing attachment numbers into a list of numbers.
STR is a string; N is the highest possible number in the list.
This includes expanding e.g. 3-5 into 3,4,5.  If the letter
\"a\" ('all')) is given, that is expanded to a list with numbers [1..n]."
  (let ((str-split (split-string str))
	 beg end list)
    (dolist (elem str-split list)
      ;; special number "a" converts into all attachments 1-N.
      (when (equal elem "a")
	(setq elem (concat "1-" (int-to-string n))))
      (if (string-match "\\([0-9]+\\)-\\([0-9]+\\)" elem)
	;; we have found a range A-B, which needs converting
	;; into the numbers A, A+1, A+2, ... B.
	(progn
	  (setq beg (string-to-number (match-string 1 elem))
	    end (string-to-number (match-string 2 elem)))
	  (while (<= beg end)
	    (add-to-list 'list beg 'append)
	    (setq beg (1+ beg))))
	;; else just a number
	(add-to-list 'list (string-to-number elem) 'append)))
    ;; Check that all numbers are valid.
    (mapc
      #'(lambda (x)
	  (cond
	    ((> x n)
	      (mu4e-warn "Attachment %d bigger than maximum (%d)" x n))
	    ((< x 1)
	      (mu4e-warn "Attachment number must be greater than 0 (%d)" x))))
      list)))


;;;;;;;;;;;;;;;;;;;;;;;;;;;;;;;;;;;;;;;;;;;;;;;;;;;;;;;;;;;;;;;;;;;;;;;;;;;;;;;;

(defvar mu4e-imagemagick-identify "identify"
  "Name/path of the Imagemagick 'identify' program.")

(defun mu4e-display-image (imgpath &optional maxwidth maxheight)
  "Display image IMG at point; optionally specify MAXWIDTH and
MAXHEIGHT. Function tries to use imagemagick if available (ie.,
emacs was compiled with inmagemagick support); otherwise MAXWIDTH
and MAXHEIGHT are ignored."
  (let* ((have-im (and (fboundp 'imagemagick-types)
		    (imagemagick-types))) ;; hmm, should check for specific type
	  (identify (and have-im maxwidth
		      (executable-find mu4e-imagemagick-identify)))
	  (props (and identify (shell-command-to-string
				 (format "%s -format '%%w' %s"
				   identify (shell-quote-argument imgpath)))))
	  (width (and props (string-to-number props)))
	  (img (if have-im
		 (if (> (or width 0) (or maxwidth 0))
		   (create-image imgpath 'imagemagick nil :width maxwidth)
		   (create-image imgpath 'imagemagick))
		 (create-image imgpath))))
    ;;(message "DISPLAY: %S %S" imgpath img)
    (when img
      (insert "\n")
      (let ((size (image-size img))) ;; inspired by gnus..
	(insert-char ?\n
	  (max 0 (round (- (window-height) (or maxheight (cdr size)) 1) 2)))
	(insert-char ?\ 
	  (max 0 (round (- (window-width)  (or maxwidth (car size))) 2)))
	(insert-image img)))))
 

(defun mu4e-hide-other-mu4e-buffers ()
  "Bury mu4e-buffers (main, headers, view) (and delete all windows
displaying it). Do _not_ bury the current buffer, though."
  (interactive)
  (let ((curbuf (current-buffer)))
    ;; note: 'walk-windows' does not seem to work correctly when modifying
    ;; windows; therefore, the doloops here
    (dolist (frame (frame-list))
      (dolist (win (window-list frame nil))
	(with-current-buffer (window-buffer win)
	  (unless (eq curbuf (current-buffer))
	    (when (member major-mode '(mu4e-headers-mode mu4e-view-mode))
	      (unless (one-window-p t)
		(delete-window win))))))) nil t))


(defun mu4e-get-time-date (prompt)
  "Determine the emacs time value for the time/date entered by user
  after PROMPT. Formats are all that are accepted by
  `parse-time-string'."
  (let ((timestr (read-string (mu4e-format "%s" prompt))))
    (apply 'encode-time (mu4e-parse-time-string timestr))))
;;;;;;;;;;;;;;;;;;;;;;;;;;;;;;;;;;;;;;;;;;;;;;;;;;;;;;;;;;;;;;;;;;;;;;;;

(defconst mu4e~main-about-buffer-name "*mu4e-about*"
  "Name for the mu4e-about buffer.")

(define-derived-mode mu4e-about-mode org-mode "mu4e:about"
  "Major mode for the mu4e About page, derived from `org-mode'.")
(define-key mu4e-about-mode-map (kbd "q") 'bury-buffer)

(defun mu4e-about ()
  "Show a buffer with the mu4e-about text."
  (interactive)
  (with-current-buffer
    (get-buffer-create mu4e~main-about-buffer-name)
    (let ((inhibit-read-only t))
      (erase-buffer)
      (insert mu4e-about)
      (mu4e-about-mode)
      (show-all)))
  (switch-to-buffer mu4e~main-about-buffer-name)
  (setq buffer-read-only t)
  (goto-char (point-min)))
;;;;;;;;;;;;;;;;;;;;;;;;;;;;;;;;;;;;;;;;;;;;;;;;;;;;;;;;;;;;;;;;;;;;;;;;

(defun mu4e-refresh-message (path maildir)
  "Re-parse message at PATH and MAILDIR; if this works, we will
receive (:info add :path <path> :docid <docid>) as well as (:update
<msg-sexp>)."
  (mu4e~proc-add path maildir))

(provide 'mu4e-utils)
;;; End of mu4e-utils.el<|MERGE_RESOLUTION|>--- conflicted
+++ resolved
@@ -35,7 +35,7 @@
 (require 'mu4e-about)
 (require 'mu4e-lists)
 (require 'doc-view)
- 
+
 ;; keep the byte-compiler happy
 (declare-function mu4e~proc-mkdir     "mu4e-proc")
 (declare-function mu4e~proc-ping      "mu4e-proc")
@@ -48,7 +48,7 @@
 
 (declare-function show-all "org")
 
- 
+
 ;;;;;;;;;;;;;;;;;;;;;;;;;;;;;;;;;;;;;;;;;;;;;;;;;;;;;;;;;;;;;;;;;;;;;;;;;;;;;;
 ;; the following is taken from org.el; we copy it here since we don't want to
 ;; depend on org-mode directly (it causes byte-compilation errors) TODO: a
@@ -198,7 +198,7 @@
 index-messages. Doesn't display anything if
 `mu4e-hide-index-messages' is non-nil. "
   (unless mu4e-hide-index-messages
-    (apply 'mu4e-message frm args))) 
+    (apply 'mu4e-message frm args)))
 
 (defun mu4e-error (frm &rest args)
   "Create [mu4e]-prefixed error based on format FRM and ARGS.
@@ -322,13 +322,7 @@
 maildirs under `mu4e-maildir'."
   (let ((prompt (mu4e-format "%s" prompt)))
     (if (not mu4e-maildir-shortcuts)
-<<<<<<< HEAD
-      (funcall mu4e-completing-read-function prompt (mu4e-get-maildirs))
-=======
-	(if mu4e-use-native-completing-read
-	    (completing-read prompt (mu4e-get-maildirs))
-	  (ido-completing-read prompt (mu4e-get-maildirs)))
->>>>>>> 317a19a7
+	(funcall mu4e-completing-read-function prompt (mu4e-get-maildirs))
       (let* ((mlist (append mu4e-maildir-shortcuts '(("ther" . ?o))))
 	      (fnames
 		(mapconcat
@@ -342,13 +336,7 @@
 		  mlist ", "))
 	      (kar (read-char (concat prompt fnames))))
 	(if (member kar '(?/ ?o)) ;; user chose 'other'?
-<<<<<<< HEAD
-	  (funcall mu4e-completing-read-function prompt (mu4e-get-maildirs) nil nil "/")
-=======
-	    (if mu4e-use-native-completing-read
-		(completing-read prompt (mu4e-get-maildirs) nil nil "/")
-	      (ido-completing-read prompt (mu4e-get-maildirs) nil nil "/"))
->>>>>>> 317a19a7
+	    (funcall mu4e-completing-read-function prompt (mu4e-get-maildirs) nil nil "/")
 	  (or (car-safe
 		(find-if (lambda (item) (= kar (cdr item))) mu4e-maildir-shortcuts))
 	    (mu4e-warn "Unknown shortcut '%c'" kar)))))))
@@ -984,10 +972,10 @@
       (let ((size (image-size img))) ;; inspired by gnus..
 	(insert-char ?\n
 	  (max 0 (round (- (window-height) (or maxheight (cdr size)) 1) 2)))
-	(insert-char ?\ 
+	(insert-char ?\
 	  (max 0 (round (- (window-width)  (or maxwidth (car size))) 2)))
 	(insert-image img)))))
- 
+
 
 (defun mu4e-hide-other-mu4e-buffers ()
   "Bury mu4e-buffers (main, headers, view) (and delete all windows
